--- conflicted
+++ resolved
@@ -51,12 +51,7 @@
 	playersOnline    sync.Map
 	removePlayers    map[int]*playerEntity
 	regions          map[model.Vector2D]*RegionManager
-<<<<<<< HEAD
-	worldID          int
 	scripts          *ScriptManager
-	mapManager       *MapManager
-=======
->>>>>>> 84ccf823
 	telemetry        telemetry.Telemetry
 	tick             uint64
 	welcomeMessage   string
